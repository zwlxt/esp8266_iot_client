--- conflicted
+++ resolved
@@ -2,11 +2,7 @@
 //This is a automatic generated file
 //Please do not modify this file
 //If you touch this file your change will be overwritten during the next build
-<<<<<<< HEAD
-//This file has been generated on 2018-03-19 02:27:15
-=======
-//This file has been generated on 2018-03-19 02:08:58
->>>>>>> 6a839cde
+//This file has been generated on 2018-03-19 02:32:48
 
 #include "Arduino.h"
 #include <ESP8266WiFi.h>
